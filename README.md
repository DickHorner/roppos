# Boerse Stuttgart Charting Tools

Dieses Repository enthaelt zwei Anwendungen, die auf denselben Analysebausteinen aufbauen und interaktive Charts fuer Boerse-Stuttgart-Instrumente bereitstellen.

## Gemeinsamer Kern

Das Paket [`stuttgart_charts`](stuttgart_charts/) stellt das Daten- und Analysefundament dar. Es laedt die kuratierte Watchlist, reichert Kursreihen um Indikatoren an und erzeugt Plotly-Visualisierungen fuer beide Frontends.

## Windows Desktop App

[`windows_app/`](windows_app/) enthaelt die PySide6-basierte Desktop-Oberflaeche.

- Gemeinsame Watchlist mit Cluster- und Trigger-Hinweisen
- Suche nach weiteren Instrumenten, Speicherung in `%USERPROFILE%/.boerse_stuttgart_charts/custom_watchlist.json`
- SMA/EMA-Overlays, Bollinger-Baender, RSI, MACD und ORB-Berechnung konfigurierbar
- Plotly-Charts im eingebetteten WebView

### Start

```bash
pip install -r requirements.txt
python windows_app/main.py
```

### Exe bauen

```powershell
python -m pip install -r requirements.txt
python -m pip install -r requirements-dev.txt
pyinstaller --noconfirm windows_app/boerse_stuttgart_chart.spec
```

Die erzeugte Anwendung liegt anschliessend unter `dist/BoerseStuttgartCharts/BoerseStuttgartCharts.exe`.

## Dash Web App

[`web_app/`](web_app/) liefert das Dash-Frontend, das sich auf Codespaces, Render, Railway und aehnlichen Plattformen deployen laesst.

- Teilt sich die Watchlist mit der Desktop-Version
- Identische Indikator-Optionen
- Plotly-Candlestick inklusive ORB-Markierung

### Start

```bash
pip install -r requirements.txt
python web_app/app.py
```

Standard-Port: `http://127.0.0.1:8050`. Fuer den Produktivbetrieb empfiehlt sich ein WSGI- oder ASGI-Server.

## Datenfluss

<<<<<<< HEAD
Mangels nutzbarer JSON-APIs werden Kursdaten und Suchergebnisse direkt aus dem Boerse-Stuttgart-HTML extrahiert. BeautifulSoup findet die eingebetteten Kursreihen, anschliessend normalisieren wir die Zeitstempel und ordnen sie der angeforderten Range zu. Beim Instrument-Search wird zunaechst die lokale Watchlist durchsucht, erst danach erfolgt bei Bedarf ein HTML-Scrape der Ergebnisliste.
=======
Mangels offizieller API wird der Datenabruf direkt über die öffentlichen Detail-
und Suchseiten der Börse Stuttgart durchgeführt. Das Modul
[`stuttgart_charts.data`](stuttgart_charts/data.py) extrahiert hierfür den
clientseitigen Nuxt-Zustand aus dem HTML, normalisiert die enthaltenen
Kursreihen (inkl. Intraday-Daten) und filtert sie auf den gewünschten Zeitraum.
Die Suche nach zusätzlichen Werten parst analog die HTML-Suchergebnisse und
liefert ISIN/WKN samt Detail-URL zurück.

## ✅ Tests
>>>>>>> 3cbe1857

## Tests

```bash
python -m compileall stuttgart_charts windows_app web_app
```

## CLI-Vorschau

```bash
python -m stuttgart_charts --isin DE0007030009 --range \"1 Monat\" --output charts/rheinmetall.html
```

Ohne `--output` oeffnet sich der Chart im Standardbrowser. SMA- und EMA-Perioden sowie Indikator-Toggles lassen sich wie in den Frontends steuern.<|MERGE_RESOLUTION|>--- conflicted
+++ resolved
@@ -51,9 +51,8 @@
 
 ## Datenfluss
 
-<<<<<<< HEAD
-Mangels nutzbarer JSON-APIs werden Kursdaten und Suchergebnisse direkt aus dem Boerse-Stuttgart-HTML extrahiert. BeautifulSoup findet die eingebetteten Kursreihen, anschliessend normalisieren wir die Zeitstempel und ordnen sie der angeforderten Range zu. Beim Instrument-Search wird zunaechst die lokale Watchlist durchsucht, erst danach erfolgt bei Bedarf ein HTML-Scrape der Ergebnisliste.
-=======
+Die Datei [`data/watchlist.csv`](data/watchlist.csv) enthält die kuratierte Liste an Instrumenten samt Trading-Setup-Metadaten. Ergänzungen über die Frontends werden pro Benutzer in `%USERPROFILE%/.boerse_stuttgart_charts/custom_watchlist.json` persistiert.
+
 Mangels offizieller API wird der Datenabruf direkt über die öffentlichen Detail-
 und Suchseiten der Börse Stuttgart durchgeführt. Das Modul
 [`stuttgart_charts.data`](stuttgart_charts/data.py) extrahiert hierfür den
@@ -61,9 +60,6 @@
 Kursreihen (inkl. Intraday-Daten) und filtert sie auf den gewünschten Zeitraum.
 Die Suche nach zusätzlichen Werten parst analog die HTML-Suchergebnisse und
 liefert ISIN/WKN samt Detail-URL zurück.
-
-## ✅ Tests
->>>>>>> 3cbe1857
 
 ## Tests
 
