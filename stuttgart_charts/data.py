<<<<<<< HEAD
"""Data loading helpers for Boerse Stuttgart instruments.

This module prefers HTML-based scraping as a fallback when JSON APIs are
unavailable or when no candles are served outside trading hours. It extracts
snapshot quote information (Geld/Brief/Last) from the Nuxt payload embedded in
instrument pages and synthesizes a minimal OHLC row when needed.
"""
=======
"""Data loading helpers for Börse Stuttgart instruments without API access."""
from __future__ import annotations

import html
import json
import re
import sys
from dataclasses import dataclass
from datetime import timedelta
from pathlib import Path
from typing import Dict, Iterator, List, Optional, Tuple
from urllib.parse import urljoin
"""Data loading helpers for Börse Stuttgart instruments."""
>>>>>>> 3cbe1857
from __future__ import annotations

import json
import re
import sys
from pathlib import Path
from typing import Dict, Optional

import pandas as pd
import pytz
import requests
# from bs4 import BeautifulSoup  # noqa: F401  (reserved for future table parsing)

# Configurable constants for HTML content matching
QUOTE_BLOCK_STRINGS = [
    "QuoteBlock",
    "Kursdaten",
    "LETZTER PREIS"
]


def _resolve_bundle_path(relative: str) -> Path:
    """Return a path that works both in development and PyInstaller bundles."""

    base_path = Path(getattr(sys, "_MEIPASS", Path(__file__).resolve().parent.parent))
    if not isinstance(base_path, Path):
        base_path = Path(base_path)
    return base_path / relative


WATCHLIST_PATH = _resolve_bundle_path("data/watchlist.csv")
BASE_URL = "https://www.boerse-stuttgart.de"
SEARCH_ROUTE = "/de-de/suche/"
REQUEST_HEADERS = {
    "User-Agent": "Mozilla/5.0 (compatible; StockChartingBot/1.0)",
    "Accept": "text/html,application/xhtml+xml,application/xml;q=0.9,*/*;q=0.8",
}
TIMEZONE_EUROPE_BERLIN = pytz.timezone("Europe/Berlin")

RANGE_WINDOWS: Dict[str, object] = {
    "1 Tag": timedelta(days=1),
    "5 Tage": timedelta(days=5),
    "1 Monat": pd.DateOffset(months=1),
    "3 Monate": pd.DateOffset(months=3),
    "6 Monate": pd.DateOffset(months=6),
    "1 Jahr": pd.DateOffset(years=1),
    "3 Jahre": pd.DateOffset(years=3),
    "5 Jahre": pd.DateOffset(years=5),
}


@dataclass
class InstrumentMatch:
    name: str
    url: str
    isin: Optional[str] = None
    wkn: Optional[str] = None


def _fetch_html(url: str, params: Optional[Dict[str, str]] = None) -> str:
    response = requests.get(
        url,
        params=params,
        headers=REQUEST_HEADERS,
        timeout=20,
    )
    response.raise_for_status()
    return response.text


def _iter_json_nodes(node) -> Iterator:
    yield node
    if isinstance(node, dict):
        for value in node.values():
            yield from _iter_json_nodes(value)
    elif isinstance(node, list):
        for item in node:
            yield from _iter_json_nodes(item)


def _extract_balanced_payload(source: str, marker: str) -> Optional[str]:
    idx = source.find(marker)
    if idx == -1:
        return None
    idx += len(marker)
    length = len(source)
    while idx < length and source[idx].isspace():
        idx += 1
    if idx >= length or source[idx] not in "[{":
        return None
    opening = source[idx]
    closing = "}" if opening == "{" else "]"
    depth = 0
    for pos in range(idx, length):
        char = source[pos]
        if char == opening:
            depth += 1
        elif char == closing:
            depth -= 1
            if depth == 0:
                return source[idx : pos + 1]
    return None


def _parse_nuxt_payload(html_text: str):
    script_regexes = [
        r'id="__NUXT_DATA__"[^>]*>(.*?)</script>',
    ]
    for pattern in script_regexes:
        match = re.search(pattern, html_text, re.S)
        if not match:
            continue
        raw = html.unescape(match.group(1))
        cleaned = raw.strip()
        try:
            return json.loads(cleaned)
        except json.JSONDecodeError:
            temp = (
                cleaned.replace("undefined", "null")
                .replace("NaN", "null")
                .replace("Infinity", "null")
            )
            temp = re.sub(r"new Date\((.*?)\)", r"\1", temp)
            try:
                return json.loads(temp)
            except json.JSONDecodeError:
                continue

    balanced = _extract_balanced_payload(html_text, "window.__NUXT__=")
    if balanced:
        cleaned = html.unescape(balanced)
        temp = (
            cleaned.replace("undefined", "null")
            .replace("NaN", "null")
            .replace("Infinity", "null")
        )
        temp = re.sub(r"new Date\((.*?)\)", r"\1", temp)
        return json.loads(temp)
    raise ValueError("Konnte Nuxt-Zustand aus HTML nicht extrahieren")


def _extract_price_frames(state) -> List[pd.DataFrame]:
    frames: List[pd.DataFrame] = []
    for node in _iter_json_nodes(state):
        if isinstance(node, dict):
            candidates = [node] + list(node.values())
        elif isinstance(node, list):
            candidates = [node] + list(node)
        else:
            continue
        for candidate in candidates:
            if isinstance(candidate, (dict, list)):
                try:
                    df = _normalise_records(candidate)
                except Exception:
                    continue
                if not df.empty:
                    frames.append(df)
    return frames


def _choose_best_frame(frames: List[pd.DataFrame]) -> pd.DataFrame:
    if not frames:
        return pd.DataFrame()

    def score(df: pd.DataFrame) -> Tuple[int, float]:
        if df.empty:
            return (0, float("inf"))
        diffs = df["timestamp"].diff().dropna()
        if diffs.empty:
            median = float("inf")
        else:
            median = diffs.median().total_seconds()
        return (len(df), median)

    frames_sorted = sorted(frames, key=score, reverse=True)
    return frames_sorted[0]


def _filter_range(df: pd.DataFrame, range_key: str) -> pd.DataFrame:
    if df.empty or range_key not in RANGE_WINDOWS:
        return df
    window = RANGE_WINDOWS[range_key]
    end_ts = df["timestamp"].max()
    if pd.isna(end_ts):
        return df
    if isinstance(window, timedelta):
        start_ts = end_ts - window
    else:
        start_ts = end_ts - window
    return df[df["timestamp"] >= start_ts]


BOERSE_SEARCH_ENDPOINT = "https://www.boerse-stuttgart.de/api/data/instruments/search"
BOERSE_INTRADAY_ENDPOINT = "https://www.boerse-stuttgart.de/api/data/pricehistory/intraday"
BOERSE_HISTORY_ENDPOINT = "https://www.boerse-stuttgart.de/api/data/pricehistory/history"
REQUEST_HEADERS = {
    "User-Agent": "Mozilla/5.0 (compatible; StockChartingBot/1.0)",
    "Accept": "application/json, text/plain, */*",
}
TIMEZONE_EUROPE_BERLIN = pytz.timezone("Europe/Berlin")

RANGE_OPTIONS: Dict[str, Dict[str, str]] = {
    "1 Tag": {"range": "1d", "interval": "1m", "endpoint": "intraday"},
    "5 Tage": {"range": "5d", "interval": "5m", "endpoint": "intraday"},
    "1 Monat": {"range": "1mo", "interval": "30m", "endpoint": "intraday"},
    "3 Monate": {"range": "3mo", "interval": "1h", "endpoint": "intraday"},
    "6 Monate": {"range": "6mo", "interval": "2h", "endpoint": "history"},
    "1 Jahr": {"range": "1y", "interval": "1d", "endpoint": "history"},
    "3 Jahre": {"range": "3y", "interval": "1d", "endpoint": "history"},
    "5 Jahre": {"range": "5y", "interval": "1d", "endpoint": "history"},
}


def load_watchlist(path: Path = WATCHLIST_PATH) -> pd.DataFrame:
    """Load the pre-curated watchlist CSV."""
    if not path.exists():
        raise FileNotFoundError(f"Watchlist-Datei nicht gefunden: {path}")
    return pd.read_csv(path)


def _normalise_records(payload: Dict) -> pd.DataFrame:
    if not payload:
        return pd.DataFrame()

    records = None
    for key in ("candles", "data", "records", "results", "chart", "values"):
        if isinstance(payload, dict) and key in payload:
            candidate = payload[key]
            if isinstance(candidate, dict):
                candidate = list(candidate.values())
            records = candidate
            break

    if records is None:
        records = payload if isinstance(payload, list) else [payload]

    if isinstance(records, dict):
        records = list(records.values())

    df: pd.DataFrame
    if isinstance(records, list) and records:
        first = records[0]
        if isinstance(first, dict):
            df = pd.DataFrame(records)
        else:
            columns = [
                "timestamp",
                "open",
                "high",
                "low",
                "close",
                "volume",
            ][: len(first)]
            df = pd.DataFrame(records, columns=columns)
    else:
        df = pd.DataFrame(records)

    rename_map = {
        "o": "open",
        "h": "high",
        "l": "low",
        "c": "close",
        "v": "volume",
        "value": "close",
        "price": "close",
        "date": "timestamp",
        "time": "timestamp",
        "t": "timestamp",
        "quoteDateTime": "timestamp",
    }
    df = df.rename(columns={k: v for k, v in rename_map.items() if k in df.columns})

    # If only "close" is present (e.g., snapshot), synthesize OHLC
    if not set(["open", "high", "low"]).issubset(df.columns) and "close" in df.columns:
        close_series = df["close"]
        df["open"] = close_series
        df["high"] = close_series
        df["low"] = close_series

    missing_price_cols = [col for col in ["open", "high", "low", "close"] if col not in df.columns]
    if missing_price_cols:
        raise ValueError("Preisfelder in der Antwort fehlen: " + ", ".join(missing_price_cols))

    if "volume" not in df.columns:
        df["volume"] = pd.NA

    ts_candidates = ["timestamp", "datetime", "time", "date", "quoteDateTime"]
    for cand in ts_candidates:
        if cand in df.columns:
            ts = df[cand]
            break
    else:
        raise ValueError("Zeitstempel in der Antwort nicht gefunden")

    parsed_ts = pd.to_datetime(ts, utc=True, errors="coerce")
    if parsed_ts.isna().all():
        parsed_ts = pd.to_datetime(ts, utc=True, errors="coerce", unit="ms")
    if parsed_ts.isna().all():
        parsed_ts = pd.to_datetime(ts, utc=True, errors="coerce", unit="s")

    df["timestamp"] = parsed_ts
    df = df.dropna(subset=["timestamp"]).sort_values("timestamp").reset_index(drop=True)
    return df[["timestamp", "open", "high", "low", "close", "volume"]]


<<<<<<< HEAD
# ------------------------------ HTML scraping ------------------------------


def _derive_wkn_from_isin(isin: str) -> Optional[str]:
    """Derive WKN for German ISINs. Many German ISINs follow DE000 + WKN + check.

    Example: DE0007030009 -> WKN 703000
    """
    if not isin:
        return None
    isin = isin.strip().upper()
    if len(isin) == 12 and isin.startswith("DE000"):
        return isin[5:11]
    return None


def _fetch_instrument_html_via_relay(wkn: str) -> Optional[str]:
    """
    Fetches the HTML content of a Boerse Stuttgart instrument page using a read-only relay service
    to bypass Cloudflare restrictions.

    Parameters:
        wkn (str): The Wertpapierkennnummer (WKN) identifier of the instrument.

    Returns:
        Optional[str]: The HTML content of the instrument page if successful, otherwise None.
    """
    candidates = [
        f"https://r.jina.ai/https://www.boerse-stuttgart.de/en/products/equities/stuttgart/{wkn}",
    ]
    for url in candidates:
        try:
            resp = requests.get(url, timeout=20)
            if resp.status_code == 200:
                text = resp.text
                # Efficient substring search using a single regex pattern
                pattern = "|".join(re.escape(s) for s in QUOTE_BLOCK_STRINGS)
                if re.search(pattern, text, re.IGNORECASE):
                    return text
        except Exception:
            continue
    return None
def _extract_block_json(html: str, block_name: str) -> Optional[Dict]:
    """Extract escaped JSON for a block (e.g., QuoteBlock) from Nuxt payload."""
    if not html:
        return None
    # The regex pattern below matches:
    # - The block name in quotes (e.g., "QuoteBlock")
    # - Followed by a comma and a UUID (hex + dashes) in quotes
    # - Followed by a comma and the JSON object in quotes
    # - Captures the JSON object as group 1
    pattern = rf"\"{re.escape(block_name)}\"\s*,\s*\"[0-9a-f\-]+\"\s*,\s*\"(\{{.*?\}})\""
    m = re.search(pattern, html, re.IGNORECASE | re.DOTALL)
    if not m:
        return None
    raw = m.group(1)
    try:
        # Unescape unicode + quotes
        obj = json.loads(raw.encode("utf-8").decode("unicode_escape"))
        if isinstance(obj, dict):
            return obj
    except (json.JSONDecodeError, UnicodeDecodeError):
        return None
    return None


def _parse_quote_snapshot_from_html(html: str) -> Optional[pd.DataFrame]:
    """Build a single-row OHLCV DataFrame from QuoteBlock in HTML."""
    # 1) Prefer structured Nuxt block if present
    block = _extract_block_json(html, "QuoteBlock")
    if block:
        payload = {
            "price": block.get("price"),
            "quoteDateTime": block.get("quoteDateTime"),
            "latestTradingVolume": block.get("latestTradingVolume", 0),
        }
    else:
        # 2) Fallback: parse r.jina.ai Markdown text (Kursdaten table)
        text = html
        # German number parsing helper
        def _parse_de_number(s: str) -> Optional[float]:
            """
            Parse a German-formatted number string to float.
            Removes thousand separators (dots, non-breaking spaces), and converts decimal comma to dot.
            """
            s = s.strip()
            # remove thousand separators
            s = s.replace(".", "").replace("\xa0", " ")
            # decimal comma to dot
            s = s.replace(",", ".")
            try:
                return float(s)
            except Exception:
                return None

        # Extract last price after "LETZTER PREIS" possibly followed by value and qualifier
        price_match = re.search(r"LETZTER\s+PREIS\s+([0-9\.,]+)", text, re.IGNORECASE)
        # Extract Kurszeit like "17.10.2025 / 21:59:01" or "17.10.2025 / 21:59:01 Uhr"
        time_match = re.search(r"KURSZEIT\s+([0-9]{2}\.[0-9]{2}\.[0-9]{4}\s*/\s*[0-9]{2}:[0-9]{2}:[0-9]{2})", text, re.IGNORECASE)
        vol_match = re.search(r"TAGESVOLUMEN.*?([0-9\.,]+)", text, re.IGNORECASE)
        price = _parse_de_number(price_match.group(1)) if price_match else None
        volume = _parse_de_number(vol_match.group(1)) if vol_match else 0
        quote_dt = None
        if time_match:
            dt_str = time_match.group(1)
            # Normalize "dd.mm.yyyy / HH:MM:SS"
            try:
                quote_dt = pd.to_datetime(dt_str, format="%d.%m.%Y / %H:%M:%S", utc=True)
            except (ValueError, TypeError):
                # try without explicit format
                quote_dt = pd.to_datetime(dt_str, utc=True, errors="coerce")
        if price is None or quote_dt is None:
            return None
        payload = {"price": price, "quoteDateTime": quote_dt, "latestTradingVolume": volume}
    df = _normalise_records([payload])
    if df.empty:
        return None
    for col in ("open", "high", "low", "close"):
        if col not in df or df[col].isna().values.any():
            df[col] = df["close"].ffill().bfill()
    if "volume" in df.columns and df["volume"].isna().all():
        df["volume"] = payload.get("latestTradingVolume", 0) or 0
    return df[["timestamp", "open", "high", "low", "close", "volume"]]


=======
def _resolve_identifier_url(identifier: str) -> InstrumentMatch:
    identifier = identifier.strip()
    identifier_upper = identifier.upper()
    if identifier.startswith("http://") or identifier.startswith("https://"):
        return InstrumentMatch(name=identifier, url=identifier)

    watchlist = load_watchlist()
    search_hint = identifier
    if not watchlist.empty and "Identifier" in watchlist.columns:
        watch_match = watchlist[
            watchlist["Identifier"].astype(str).str.upper() == identifier_upper
        ]
        if not watch_match.empty:
            name = watch_match.iloc[0]["Name"]
            search_hint = f"{identifier} {name}".strip()

    search_df = search_instruments(search_hint, limit=20)
    if search_df.empty:
        raise ValueError(f"Keine Börse-Stuttgart-Treffer für '{identifier}' gefunden")

    for _, row in search_df.iterrows():
        isin = str(row.get("isin") or "").upper()
        wkn = str(row.get("wkn") or "").upper()
        url_value = row.get("url")
        if url_value and identifier_upper in {isin, wkn}:
            return InstrumentMatch(
                name=row.get("name") or identifier,
                url=url_value,
                isin=isin or None,
                wkn=wkn or None,
            )

    first = search_df.iloc[0]
    url_value = first.get("url")
    if not url_value:
        raise ValueError("Suchergebnis enthält keine Detail-URL")
    return InstrumentMatch(
        name=first.get("name") or identifier,
        url=url_value,
        isin=first.get("isin"),
        wkn=first.get("wkn"),
    )


def fetch_boerse_history(identifier: str, range_key: str) -> pd.DataFrame:
    if range_key not in RANGE_WINDOWS:
        raise KeyError(f"Unbekannte Range-Auswahl: {range_key}")

    instrument = _resolve_identifier_url(identifier)
    if not instrument.url:
        raise ValueError(f"Keine Detail-URL für '{identifier}' ermittelt")

    html_text = _fetch_html(instrument.url)
    state = _parse_nuxt_payload(html_text)
    frames = _extract_price_frames(state)
    df = _choose_best_frame(frames)
    if df.empty:
        raise ValueError("Keine Kursdaten im Seiteninhalt gefunden")

    filtered = _filter_range(df, range_key)
    if filtered.empty:
        raise ValueError("Keine Kursdaten im gewünschten Zeitraum verfügbar")
    return filtered


def search_instruments(query: str, limit: int = 15) -> pd.DataFrame:
    params = {"query": query, "q": query, "searchValue": query}
    url = urljoin(BASE_URL, SEARCH_ROUTE)
    html_text = _fetch_html(url, params=params)
    state = _parse_nuxt_payload(html_text)

    seen: set[Tuple[str, str, str]] = set()
    records: List[Dict[str, Optional[str]]] = []
    for node in _iter_json_nodes(state):
        if not isinstance(node, dict):
            continue
        name = node.get("name") or node.get("title") or node.get("shortName")
        isin = node.get("isin") or node.get("isinCode")
        wkn = node.get("wkn") or node.get("wknCode")
        url_fragment = node.get("url") or node.get("href") or node.get("link")
        if not (name and url_fragment):
            continue
        if not (isin or wkn):
            continue
        absolute_url = urljoin(BASE_URL, url_fragment)
        key = (name, isin or "", wkn or "")
        if key in seen:
            continue
        seen.add(key)
        records.append(
            {
                "name": name,
                "isin": isin,
                "wkn": wkn,
                "url": absolute_url,
            }
        )
        if len(records) >= limit:
            break

    return pd.DataFrame(records)
>>>>>>> 3cbe1857
def fetch_boerse_history(identifier: str, range_key: str) -> pd.DataFrame:
    # HTML fallback (snapshot from QuoteBlock)
    wkn = _derive_wkn_from_isin(identifier)
    html = _fetch_instrument_html_via_relay(wkn) if wkn else None
    #     pass

    # HTML fallback (snapshot from QuoteBlock)
    wkn = _derive_wkn_from_isin(identifier)
    html = _fetch_instrument_html_via_relay(wkn) if wkn else None
    if html:
        snap = _parse_quote_snapshot_from_html(html)
        if snap is not None and not snap.empty:
            # mark as snapshot for UI hints
            snap.attrs["source"] = "html_snapshot"
            try:
                # best-effort last update for display
                snap.attrs["last_update"] = pd.to_datetime(snap["timestamp"].iloc[-1], utc=True)
            except (KeyError, IndexError, ValueError, TypeError):
                pass
            return snap

    raise ValueError(
        "Keine Kursdaten verfuegbar (ausserhalb der Handelszeit oder Zugriff blockiert)"
    )


def search_instruments(query: str, limit: int = 15) -> pd.DataFrame:
    params = {"query": query, "limit": limit}
    response = requests.get(
        BOERSE_SEARCH_ENDPOINT, params=params, headers=REQUEST_HEADERS, timeout=10
    )
    response.raise_for_status()
    payload = response.json()

    candidates = None
    if isinstance(payload, dict):
        for key in ("data", "results", "items", "instruments"):
            if key in payload:
                candidates = payload[key]
                break
    if candidates is None:
        candidates = payload
    df = pd.DataFrame(candidates)
    return df


def enrich_with_timezone(df: pd.DataFrame, tz: pytz.timezone = TIMEZONE_EUROPE_BERLIN) -> pd.DataFrame:
    result = df.copy()
    if result["timestamp"].dt.tz is None:
        result["timestamp"] = result["timestamp"].dt.tz_localize(pytz.UTC)
    result["timestamp_local"] = result["timestamp"].dt.tz_convert(tz)
    return result<|MERGE_RESOLUTION|>--- conflicted
+++ resolved
@@ -1,13 +1,9 @@
-<<<<<<< HEAD
-"""Data loading helpers for Boerse Stuttgart instruments.
-
-This module prefers HTML-based scraping as a fallback when JSON APIs are
-unavailable or when no candles are served outside trading hours. It extracts
-snapshot quote information (Geld/Brief/Last) from the Nuxt payload embedded in
-instrument pages and synthesizes a minimal OHLC row when needed.
+"""Data loading helpers for Börse Stuttgart instruments.
+
+Prefers parsing HTML pages (Nuxt payload) and includes an HTML snapshot
+fallback (via a read-only relay) for times when JSON APIs are unavailable or
+no candles are served outside trading hours.
 """
-=======
-"""Data loading helpers for Börse Stuttgart instruments without API access."""
 from __future__ import annotations
 
 import html
@@ -19,26 +15,16 @@
 from pathlib import Path
 from typing import Dict, Iterator, List, Optional, Tuple
 from urllib.parse import urljoin
-"""Data loading helpers for Börse Stuttgart instruments."""
->>>>>>> 3cbe1857
-from __future__ import annotations
-
-import json
-import re
-import sys
-from pathlib import Path
-from typing import Dict, Optional
 
 import pandas as pd
 import pytz
 import requests
-# from bs4 import BeautifulSoup  # noqa: F401  (reserved for future table parsing)
 
 # Configurable constants for HTML content matching
 QUOTE_BLOCK_STRINGS = [
     "QuoteBlock",
     "Kursdaten",
-    "LETZTER PREIS"
+    "LETZTER PREIS",
 ]
 
 
@@ -54,11 +40,18 @@
 WATCHLIST_PATH = _resolve_bundle_path("data/watchlist.csv")
 BASE_URL = "https://www.boerse-stuttgart.de"
 SEARCH_ROUTE = "/de-de/suche/"
+TIMEZONE_EUROPE_BERLIN = pytz.timezone("Europe/Berlin")
+
+# Headers for HTML requests
 REQUEST_HEADERS = {
     "User-Agent": "Mozilla/5.0 (compatible; StockChartingBot/1.0)",
     "Accept": "text/html,application/xhtml+xml,application/xml;q=0.9,*/*;q=0.8",
 }
-TIMEZONE_EUROPE_BERLIN = pytz.timezone("Europe/Berlin")
+
+# Also expose API endpoint constants for external callers/imports
+BOERSE_SEARCH_ENDPOINT = "https://www.boerse-stuttgart.de/api/data/instruments/search"
+BOERSE_INTRADAY_ENDPOINT = "https://www.boerse-stuttgart.de/api/data/pricehistory/intraday"
+BOERSE_HISTORY_ENDPOINT = "https://www.boerse-stuttgart.de/api/data/pricehistory/history"
 
 RANGE_WINDOWS: Dict[str, object] = {
     "1 Tag": timedelta(days=1),
@@ -69,6 +62,18 @@
     "1 Jahr": pd.DateOffset(years=1),
     "3 Jahre": pd.DateOffset(years=3),
     "5 Jahre": pd.DateOffset(years=5),
+}
+
+# UI mapping retained for dropdowns; not used for fetching in this module
+RANGE_OPTIONS: Dict[str, Dict[str, str]] = {
+    "1 Tag": {"range": "1d", "interval": "1m", "endpoint": "intraday"},
+    "5 Tage": {"range": "5d", "interval": "5m", "endpoint": "intraday"},
+    "1 Monat": {"range": "1mo", "interval": "30m", "endpoint": "intraday"},
+    "3 Monate": {"range": "3mo", "interval": "1h", "endpoint": "intraday"},
+    "6 Monate": {"range": "6mo", "interval": "2h", "endpoint": "history"},
+    "1 Jahr": {"range": "1y", "interval": "1d", "endpoint": "history"},
+    "3 Jahre": {"range": "3y", "interval": "1d", "endpoint": "history"},
+    "5 Jahre": {"range": "5y", "interval": "1d", "endpoint": "history"},
 }
 
 
@@ -212,27 +217,6 @@
     else:
         start_ts = end_ts - window
     return df[df["timestamp"] >= start_ts]
-
-
-BOERSE_SEARCH_ENDPOINT = "https://www.boerse-stuttgart.de/api/data/instruments/search"
-BOERSE_INTRADAY_ENDPOINT = "https://www.boerse-stuttgart.de/api/data/pricehistory/intraday"
-BOERSE_HISTORY_ENDPOINT = "https://www.boerse-stuttgart.de/api/data/pricehistory/history"
-REQUEST_HEADERS = {
-    "User-Agent": "Mozilla/5.0 (compatible; StockChartingBot/1.0)",
-    "Accept": "application/json, text/plain, */*",
-}
-TIMEZONE_EUROPE_BERLIN = pytz.timezone("Europe/Berlin")
-
-RANGE_OPTIONS: Dict[str, Dict[str, str]] = {
-    "1 Tag": {"range": "1d", "interval": "1m", "endpoint": "intraday"},
-    "5 Tage": {"range": "5d", "interval": "5m", "endpoint": "intraday"},
-    "1 Monat": {"range": "1mo", "interval": "30m", "endpoint": "intraday"},
-    "3 Monate": {"range": "3mo", "interval": "1h", "endpoint": "intraday"},
-    "6 Monate": {"range": "6mo", "interval": "2h", "endpoint": "history"},
-    "1 Jahr": {"range": "1y", "interval": "1d", "endpoint": "history"},
-    "3 Jahre": {"range": "3y", "interval": "1d", "endpoint": "history"},
-    "5 Jahre": {"range": "5y", "interval": "1d", "endpoint": "history"},
-}
 
 
 def load_watchlist(path: Path = WATCHLIST_PATH) -> pd.DataFrame:
@@ -327,133 +311,6 @@
     return df[["timestamp", "open", "high", "low", "close", "volume"]]
 
 
-<<<<<<< HEAD
-# ------------------------------ HTML scraping ------------------------------
-
-
-def _derive_wkn_from_isin(isin: str) -> Optional[str]:
-    """Derive WKN for German ISINs. Many German ISINs follow DE000 + WKN + check.
-
-    Example: DE0007030009 -> WKN 703000
-    """
-    if not isin:
-        return None
-    isin = isin.strip().upper()
-    if len(isin) == 12 and isin.startswith("DE000"):
-        return isin[5:11]
-    return None
-
-
-def _fetch_instrument_html_via_relay(wkn: str) -> Optional[str]:
-    """
-    Fetches the HTML content of a Boerse Stuttgart instrument page using a read-only relay service
-    to bypass Cloudflare restrictions.
-
-    Parameters:
-        wkn (str): The Wertpapierkennnummer (WKN) identifier of the instrument.
-
-    Returns:
-        Optional[str]: The HTML content of the instrument page if successful, otherwise None.
-    """
-    candidates = [
-        f"https://r.jina.ai/https://www.boerse-stuttgart.de/en/products/equities/stuttgart/{wkn}",
-    ]
-    for url in candidates:
-        try:
-            resp = requests.get(url, timeout=20)
-            if resp.status_code == 200:
-                text = resp.text
-                # Efficient substring search using a single regex pattern
-                pattern = "|".join(re.escape(s) for s in QUOTE_BLOCK_STRINGS)
-                if re.search(pattern, text, re.IGNORECASE):
-                    return text
-        except Exception:
-            continue
-    return None
-def _extract_block_json(html: str, block_name: str) -> Optional[Dict]:
-    """Extract escaped JSON for a block (e.g., QuoteBlock) from Nuxt payload."""
-    if not html:
-        return None
-    # The regex pattern below matches:
-    # - The block name in quotes (e.g., "QuoteBlock")
-    # - Followed by a comma and a UUID (hex + dashes) in quotes
-    # - Followed by a comma and the JSON object in quotes
-    # - Captures the JSON object as group 1
-    pattern = rf"\"{re.escape(block_name)}\"\s*,\s*\"[0-9a-f\-]+\"\s*,\s*\"(\{{.*?\}})\""
-    m = re.search(pattern, html, re.IGNORECASE | re.DOTALL)
-    if not m:
-        return None
-    raw = m.group(1)
-    try:
-        # Unescape unicode + quotes
-        obj = json.loads(raw.encode("utf-8").decode("unicode_escape"))
-        if isinstance(obj, dict):
-            return obj
-    except (json.JSONDecodeError, UnicodeDecodeError):
-        return None
-    return None
-
-
-def _parse_quote_snapshot_from_html(html: str) -> Optional[pd.DataFrame]:
-    """Build a single-row OHLCV DataFrame from QuoteBlock in HTML."""
-    # 1) Prefer structured Nuxt block if present
-    block = _extract_block_json(html, "QuoteBlock")
-    if block:
-        payload = {
-            "price": block.get("price"),
-            "quoteDateTime": block.get("quoteDateTime"),
-            "latestTradingVolume": block.get("latestTradingVolume", 0),
-        }
-    else:
-        # 2) Fallback: parse r.jina.ai Markdown text (Kursdaten table)
-        text = html
-        # German number parsing helper
-        def _parse_de_number(s: str) -> Optional[float]:
-            """
-            Parse a German-formatted number string to float.
-            Removes thousand separators (dots, non-breaking spaces), and converts decimal comma to dot.
-            """
-            s = s.strip()
-            # remove thousand separators
-            s = s.replace(".", "").replace("\xa0", " ")
-            # decimal comma to dot
-            s = s.replace(",", ".")
-            try:
-                return float(s)
-            except Exception:
-                return None
-
-        # Extract last price after "LETZTER PREIS" possibly followed by value and qualifier
-        price_match = re.search(r"LETZTER\s+PREIS\s+([0-9\.,]+)", text, re.IGNORECASE)
-        # Extract Kurszeit like "17.10.2025 / 21:59:01" or "17.10.2025 / 21:59:01 Uhr"
-        time_match = re.search(r"KURSZEIT\s+([0-9]{2}\.[0-9]{2}\.[0-9]{4}\s*/\s*[0-9]{2}:[0-9]{2}:[0-9]{2})", text, re.IGNORECASE)
-        vol_match = re.search(r"TAGESVOLUMEN.*?([0-9\.,]+)", text, re.IGNORECASE)
-        price = _parse_de_number(price_match.group(1)) if price_match else None
-        volume = _parse_de_number(vol_match.group(1)) if vol_match else 0
-        quote_dt = None
-        if time_match:
-            dt_str = time_match.group(1)
-            # Normalize "dd.mm.yyyy / HH:MM:SS"
-            try:
-                quote_dt = pd.to_datetime(dt_str, format="%d.%m.%Y / %H:%M:%S", utc=True)
-            except (ValueError, TypeError):
-                # try without explicit format
-                quote_dt = pd.to_datetime(dt_str, utc=True, errors="coerce")
-        if price is None or quote_dt is None:
-            return None
-        payload = {"price": price, "quoteDateTime": quote_dt, "latestTradingVolume": volume}
-    df = _normalise_records([payload])
-    if df.empty:
-        return None
-    for col in ("open", "high", "low", "close"):
-        if col not in df or df[col].isna().values.any():
-            df[col] = df["close"].ffill().bfill()
-    if "volume" in df.columns and df["volume"].isna().all():
-        df["volume"] = payload.get("latestTradingVolume", 0) or 0
-    return df[["timestamp", "open", "high", "low", "close", "volume"]]
-
-
-=======
 def _resolve_identifier_url(identifier: str) -> InstrumentMatch:
     identifier = identifier.strip()
     identifier_upper = identifier.upper()
@@ -498,28 +355,153 @@
     )
 
 
+def _derive_wkn_from_isin(isin: str) -> Optional[str]:
+    """Derive WKN for German ISINs. Many German ISINs follow DE000 + WKN + check.
+
+    Example: DE0007030009 -> WKN 703000
+    """
+    if not isin:
+        return None
+    isin = isin.strip().upper()
+    if len(isin) == 12 and isin.startswith("DE000"):
+        return isin[5:11]
+    return None
+
+
+def _fetch_instrument_html_via_relay(wkn: str) -> Optional[str]:
+    """
+    Fetch the HTML content of a Boerse Stuttgart instrument page using a read-only
+    relay service to bypass Cloudflare restrictions.
+    """
+    if not wkn:
+        return None
+    candidates = [
+        f"https://r.jina.ai/https://www.boerse-stuttgart.de/en/products/equities/stuttgart/{wkn}",
+    ]
+    for url in candidates:
+        try:
+            resp = requests.get(url, timeout=20)
+            if resp.status_code == 200:
+                text = resp.text
+                pattern = "|".join(re.escape(s) for s in QUOTE_BLOCK_STRINGS)
+                if re.search(pattern, text, re.IGNORECASE):
+                    return text
+        except Exception:
+            continue
+    return None
+
+
+def _extract_block_json(html_text: str, block_name: str) -> Optional[Dict]:
+    """Extract escaped JSON for a block (e.g., QuoteBlock) from Nuxt payload."""
+    if not html_text:
+        return None
+    pattern = rf"\"{re.escape(block_name)}\"\s*,\s*\"[0-9a-f\-]+\"\s*,\s*\"(\{{.*?\}})\""
+    m = re.search(pattern, html_text, re.IGNORECASE | re.DOTALL)
+    if not m:
+        return None
+    raw = m.group(1)
+    try:
+        obj = json.loads(raw.encode("utf-8").decode("unicode_escape"))
+        if isinstance(obj, dict):
+            return obj
+    except (json.JSONDecodeError, UnicodeDecodeError):
+        return None
+    return None
+
+
+def _parse_quote_snapshot_from_html(html_text: str) -> Optional[pd.DataFrame]:
+    """Build a single-row OHLCV DataFrame from QuoteBlock in HTML."""
+    # 1) Prefer structured Nuxt block if present
+    block = _extract_block_json(html_text, "QuoteBlock")
+    if block:
+        payload = {
+            "price": block.get("price"),
+            "quoteDateTime": block.get("quoteDateTime"),
+            "latestTradingVolume": block.get("latestTradingVolume", 0),
+        }
+    else:
+        # 2) Fallback: parse r.jina.ai Markdown text (Kursdaten table)
+        text = html_text
+
+        def _parse_de_number(s: str) -> Optional[float]:
+            s = s.strip()
+            s = s.replace(".", "").replace("\xa0", " ")
+            s = s.replace(",", ".")
+            try:
+                return float(s)
+            except Exception:
+                return None
+
+        price_match = re.search(r"LETZTER\s+PREIS\s+([0-9\.,]+)", text, re.IGNORECASE)
+        time_match = re.search(
+            r"KURSZEIT\s+([0-9]{2}\.[0-9]{2}\.[0-9]{4}\s*/\s*[0-9]{2}:[0-9]{2}:[0-9]{2})",
+            text,
+            re.IGNORECASE,
+        )
+        vol_match = re.search(r"TAGESVOLUMEN.*?([0-9\.,]+)", text, re.IGNORECASE)
+        price = _parse_de_number(price_match.group(1)) if price_match else None
+        volume = _parse_de_number(vol_match.group(1)) if vol_match else 0
+        quote_dt = None
+        if time_match:
+            dt_str = time_match.group(1)
+            try:
+                quote_dt = pd.to_datetime(dt_str, format="%d.%m.%Y / %H:%M:%S", utc=True)
+            except (ValueError, TypeError):
+                quote_dt = pd.to_datetime(dt_str, utc=True, errors="coerce")
+        if price is None or quote_dt is None:
+            return None
+        payload = {"price": price, "quoteDateTime": quote_dt, "latestTradingVolume": volume}
+
+    df = _normalise_records([payload])
+    if df.empty:
+        return None
+    for col in ("open", "high", "low", "close"):
+        if col not in df or df[col].isna().values.any():
+            df[col] = df["close"].ffill().bfill()
+    if "volume" in df.columns and df["volume"].isna().all():
+        df["volume"] = payload.get("latestTradingVolume", 0) or 0
+    return df[["timestamp", "open", "high", "low", "close", "volume"]]
+
+
 def fetch_boerse_history(identifier: str, range_key: str) -> pd.DataFrame:
+    """Fetch historical/intraday data with HTML-first strategy and fallback."""
     if range_key not in RANGE_WINDOWS:
         raise KeyError(f"Unbekannte Range-Auswahl: {range_key}")
 
-    instrument = _resolve_identifier_url(identifier)
-    if not instrument.url:
-        raise ValueError(f"Keine Detail-URL für '{identifier}' ermittelt")
-
-    html_text = _fetch_html(instrument.url)
-    state = _parse_nuxt_payload(html_text)
-    frames = _extract_price_frames(state)
-    df = _choose_best_frame(frames)
-    if df.empty:
-        raise ValueError("Keine Kursdaten im Seiteninhalt gefunden")
-
-    filtered = _filter_range(df, range_key)
-    if filtered.empty:
-        raise ValueError("Keine Kursdaten im gewünschten Zeitraum verfügbar")
-    return filtered
+    try:
+        instrument = _resolve_identifier_url(identifier)
+        if not instrument.url:
+            raise ValueError(f"Keine Detail-URL für '{identifier}' ermittelt")
+        html_text = _fetch_html(instrument.url)
+        state = _parse_nuxt_payload(html_text)
+        frames = _extract_price_frames(state)
+        df = _choose_best_frame(frames)
+        if not df.empty:
+            filtered = _filter_range(df, range_key)
+            if not filtered.empty:
+                return filtered
+    except Exception:
+        # proceed to HTML snapshot fallback
+        pass
+
+    # HTML fallback (snapshot from QuoteBlock via relay)
+    wkn = _derive_wkn_from_isin(identifier)
+    html_text = _fetch_instrument_html_via_relay(wkn) if wkn else None
+    if html_text:
+        snap = _parse_quote_snapshot_from_html(html_text)
+        if snap is not None and not snap.empty:
+            snap.attrs["source"] = "html_snapshot"
+            try:
+                snap.attrs["last_update"] = pd.to_datetime(snap["timestamp"].iloc[-1], utc=True)
+            except (KeyError, IndexError, ValueError, TypeError):
+                pass
+            return snap
+
+    raise ValueError("Keine Kursdaten verfügbar (außerhalb der Handelszeit oder Zugriff blockiert)")
 
 
 def search_instruments(query: str, limit: int = 15) -> pd.DataFrame:
+    """Search instruments via on-site search page (Nuxt state)."""
     params = {"query": query, "q": query, "searchValue": query}
     url = urljoin(BASE_URL, SEARCH_ROUTE)
     html_text = _fetch_html(url, params=params)
@@ -555,51 +537,6 @@
             break
 
     return pd.DataFrame(records)
->>>>>>> 3cbe1857
-def fetch_boerse_history(identifier: str, range_key: str) -> pd.DataFrame:
-    # HTML fallback (snapshot from QuoteBlock)
-    wkn = _derive_wkn_from_isin(identifier)
-    html = _fetch_instrument_html_via_relay(wkn) if wkn else None
-    #     pass
-
-    # HTML fallback (snapshot from QuoteBlock)
-    wkn = _derive_wkn_from_isin(identifier)
-    html = _fetch_instrument_html_via_relay(wkn) if wkn else None
-    if html:
-        snap = _parse_quote_snapshot_from_html(html)
-        if snap is not None and not snap.empty:
-            # mark as snapshot for UI hints
-            snap.attrs["source"] = "html_snapshot"
-            try:
-                # best-effort last update for display
-                snap.attrs["last_update"] = pd.to_datetime(snap["timestamp"].iloc[-1], utc=True)
-            except (KeyError, IndexError, ValueError, TypeError):
-                pass
-            return snap
-
-    raise ValueError(
-        "Keine Kursdaten verfuegbar (ausserhalb der Handelszeit oder Zugriff blockiert)"
-    )
-
-
-def search_instruments(query: str, limit: int = 15) -> pd.DataFrame:
-    params = {"query": query, "limit": limit}
-    response = requests.get(
-        BOERSE_SEARCH_ENDPOINT, params=params, headers=REQUEST_HEADERS, timeout=10
-    )
-    response.raise_for_status()
-    payload = response.json()
-
-    candidates = None
-    if isinstance(payload, dict):
-        for key in ("data", "results", "items", "instruments"):
-            if key in payload:
-                candidates = payload[key]
-                break
-    if candidates is None:
-        candidates = payload
-    df = pd.DataFrame(candidates)
-    return df
 
 
 def enrich_with_timezone(df: pd.DataFrame, tz: pytz.timezone = TIMEZONE_EUROPE_BERLIN) -> pd.DataFrame:
@@ -607,4 +544,4 @@
     if result["timestamp"].dt.tz is None:
         result["timestamp"] = result["timestamp"].dt.tz_localize(pytz.UTC)
     result["timestamp_local"] = result["timestamp"].dt.tz_convert(tz)
-    return result+    return result
